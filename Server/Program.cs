
using Microsoft.EntityFrameworkCore;
using SmartCollectAPI.Data;
using StackExchange.Redis;

namespace SmartCollectAPI
{
    public class Program
    {
        public static void Main(string[] args)
        {
            var builder = WebApplication.CreateBuilder(args);

            // Add services to the container.
            builder.Services.AddControllers();
            // Learn more about configuring OpenAPI at https://aka.ms/aspnet/openapi
            builder.Services.AddOpenApi();

            // Add Entity Framework with PostgreSQL
            var connectionString = builder.Configuration.GetConnectionString("DefaultConnection");
            if (!string.IsNullOrWhiteSpace(connectionString))
            {
                builder.Services.AddDbContext<SmartCollectDbContext>(options =>
                    options.UseNpgsql(connectionString, npgsqlOptions =>
                        npgsqlOptions.UseVector()));
            }

            // Add health checks
            builder.Services.AddHealthChecks()
                .AddNpgSql(connectionString ?? string.Empty, name: "postgres")
                .AddRedis(builder.Configuration.GetConnectionString("Redis") ?? string.Empty, name: "redis");

            // Configuration: Storage and Redis
            var storageSection = builder.Configuration.GetSection("Storage");
            var provider = storageSection.GetValue<string>("Provider") ?? "Local";
            if (string.Equals(provider, "Local", StringComparison.OrdinalIgnoreCase))
            {
                builder.Services.Configure<SmartCollectAPI.Services.LocalStorageOptions>(o =>
                {
                    o.LocalPath = storageSection.GetValue<string>("LocalPath") ?? "uploads";
                });
                builder.Services.AddSingleton<SmartCollectAPI.Services.IStorageService, SmartCollectAPI.Services.LocalStorageService>();
            }

            // CORS for local dev (allow Next.js on :3000)
            builder.Services.AddCors(options =>
            {
                options.AddPolicy("Dev", policy =>
                {
                    policy
                        .AllowAnyHeader()
                        .AllowAnyMethod()
                        .AllowCredentials()
                        .WithOrigins("http://localhost:3000", "https://localhost:3000");
                });
            });

            // Redis connection and job queue
            var redisConn = builder.Configuration.GetConnectionString("Redis");
            if (!string.IsNullOrWhiteSpace(redisConn))
            {
<<<<<<< HEAD
                builder.Services.AddSingleton<StackExchange.Redis.IConnectionMultiplexer>(_ =>
                {
                    var options = StackExchange.Redis.ConfigurationOptions.Parse(redisConn);
                    options.AbortOnConnectFail = false; // keep retrying in background
                    options.ConnectRetry = Math.Max(3, options.ConnectRetry);
                    options.ConnectTimeout = Math.Max(5000, options.ConnectTimeout);
                    return StackExchange.Redis.ConnectionMultiplexer.Connect(options);
                });
=======
                // Use lazy initialization for Redis connection
                builder.Services.AddSingleton<IConnectionMultiplexer>(serviceProvider =>
                {
                    try
                    {
                        return ConnectionMultiplexer.Connect(redisConn);
                    }
                    catch (Exception ex)
                    {
                        throw new InvalidOperationException($"Could not connect to Redis at {redisConn}: {ex.Message}", ex);
                    }
                });
                
>>>>>>> f1d58a76
                builder.Services.AddSingleton<SmartCollectAPI.Services.IJobQueue, SmartCollectAPI.Services.RedisJobQueue>();
                // Register background worker dependencies
                builder.Services.AddSingleton<SmartCollectAPI.Services.IContentDetector, SmartCollectAPI.Services.SimpleContentDetector>();
                builder.Services.AddSingleton<SmartCollectAPI.Services.IJsonParser, SmartCollectAPI.Services.JsonParser>();
                builder.Services.AddSingleton<SmartCollectAPI.Services.IXmlParser, SmartCollectAPI.Services.XmlParser>();
                builder.Services.AddSingleton<SmartCollectAPI.Services.ICsvParser, SmartCollectAPI.Services.CsvParser>();
                builder.Services.AddHostedService<SmartCollectAPI.Services.IngestWorker>();
            }
            else
            {
                Console.WriteLine("Warning: No Redis connection string found. Running without queue functionality.");
            }

            // Postgres DataSource and repositories
            var pgConn = builder.Configuration.GetConnectionString("Postgres");
            if (!string.IsNullOrWhiteSpace(pgConn))
            {
                var dataSourceBuilder = new Npgsql.NpgsqlDataSourceBuilder(pgConn);
                var dataSource = dataSourceBuilder.Build();
                builder.Services.AddSingleton(dataSource);
                builder.Services.AddSingleton<SmartCollectAPI.Services.Repositories.IStagingRepository, SmartCollectAPI.Services.Repositories.StagingRepository>();
                builder.Services.AddSingleton<SmartCollectAPI.Services.Repositories.IDocumentsRepository, SmartCollectAPI.Services.Repositories.DocumentsRepository>();
            }

            var app = builder.Build();

            // Configure the HTTP request pipeline.
            if (app.Environment.IsDevelopment())
            {
                app.MapOpenApi();
                app.UseCors("Dev");
            }

            app.UseHttpsRedirection();
            app.UseAuthorization();
            app.MapControllers();

            // Add health checks endpoint
            app.MapHealthChecks("/health");

            // Minimal API endpoints for Hour 1
            app.MapGet("/health/basic", () => Results.Ok(new { status = "ok", ts = DateTimeOffset.UtcNow }))
               .WithName("BasicHealth")
               .WithOpenApi();

            app.MapPost("/api/ingest", async (HttpRequest request, SmartCollectAPI.Services.IStorageService storage, SmartCollectAPI.Services.IJobQueue? queue, CancellationToken ct) =>
            {
                if (!request.HasFormContentType)
                {
                    return Results.BadRequest(new { error = "multipart/form-data required" });
                }

                var form = await request.ReadFormAsync(ct);
                var file = form.Files.GetFile("file");
                var notify = form["notify_email"].FirstOrDefault();
                if (file is null || file.Length == 0)
                {
                    return Results.BadRequest(new { error = "file is required" });
                }

                await using var stream = file.OpenReadStream();
                var sha = await SmartCollectAPI.Services.Hashing.ComputeSha256Async(stream, resetPosition: true, ct);
                var savedPath = await storage.SaveAsync(stream, file.FileName, ct);
                var mime = file.ContentType ?? "application/octet-stream";

                var job = new SmartCollectAPI.Models.JobEnvelope(
                    JobId: Guid.NewGuid(),
                    SourceUri: savedPath,
                    MimeType: mime,
                    Sha256: sha,
                    ReceivedAt: DateTimeOffset.UtcNow,
                    Origin: "web",
                    NotifyEmail: string.IsNullOrWhiteSpace(notify) ? null : notify
                );

                if (queue is not null)
                {
                    await queue.EnqueueAsync(job, ct);
                }

                return Results.Accepted($"/api/jobs/{job.JobId}", new { job_id = job.JobId, sha256 = sha, source_uri = savedPath });
            })
            .DisableAntiforgery()
            .WithOpenApi();

            app.Run();
        }
    }
}<|MERGE_RESOLUTION|>--- conflicted
+++ resolved
@@ -59,16 +59,6 @@
             var redisConn = builder.Configuration.GetConnectionString("Redis");
             if (!string.IsNullOrWhiteSpace(redisConn))
             {
-<<<<<<< HEAD
-                builder.Services.AddSingleton<StackExchange.Redis.IConnectionMultiplexer>(_ =>
-                {
-                    var options = StackExchange.Redis.ConfigurationOptions.Parse(redisConn);
-                    options.AbortOnConnectFail = false; // keep retrying in background
-                    options.ConnectRetry = Math.Max(3, options.ConnectRetry);
-                    options.ConnectTimeout = Math.Max(5000, options.ConnectTimeout);
-                    return StackExchange.Redis.ConnectionMultiplexer.Connect(options);
-                });
-=======
                 // Use lazy initialization for Redis connection
                 builder.Services.AddSingleton<IConnectionMultiplexer>(serviceProvider =>
                 {
@@ -82,7 +72,14 @@
                     }
                 });
                 
->>>>>>> f1d58a76
+                builder.Services.AddSingleton<StackExchange.Redis.IConnectionMultiplexer>(_ =>
+                {
+                    var options = StackExchange.Redis.ConfigurationOptions.Parse(redisConn);
+                    options.AbortOnConnectFail = false; // keep retrying in background
+                    options.ConnectRetry = Math.Max(3, options.ConnectRetry);
+                    options.ConnectTimeout = Math.Max(5000, options.ConnectTimeout);
+                    return StackExchange.Redis.ConnectionMultiplexer.Connect(options);
+                });
                 builder.Services.AddSingleton<SmartCollectAPI.Services.IJobQueue, SmartCollectAPI.Services.RedisJobQueue>();
                 // Register background worker dependencies
                 builder.Services.AddSingleton<SmartCollectAPI.Services.IContentDetector, SmartCollectAPI.Services.SimpleContentDetector>();
@@ -90,21 +87,6 @@
                 builder.Services.AddSingleton<SmartCollectAPI.Services.IXmlParser, SmartCollectAPI.Services.XmlParser>();
                 builder.Services.AddSingleton<SmartCollectAPI.Services.ICsvParser, SmartCollectAPI.Services.CsvParser>();
                 builder.Services.AddHostedService<SmartCollectAPI.Services.IngestWorker>();
-            }
-            else
-            {
-                Console.WriteLine("Warning: No Redis connection string found. Running without queue functionality.");
-            }
-
-            // Postgres DataSource and repositories
-            var pgConn = builder.Configuration.GetConnectionString("Postgres");
-            if (!string.IsNullOrWhiteSpace(pgConn))
-            {
-                var dataSourceBuilder = new Npgsql.NpgsqlDataSourceBuilder(pgConn);
-                var dataSource = dataSourceBuilder.Build();
-                builder.Services.AddSingleton(dataSource);
-                builder.Services.AddSingleton<SmartCollectAPI.Services.Repositories.IStagingRepository, SmartCollectAPI.Services.Repositories.StagingRepository>();
-                builder.Services.AddSingleton<SmartCollectAPI.Services.Repositories.IDocumentsRepository, SmartCollectAPI.Services.Repositories.DocumentsRepository>();
             }
 
             var app = builder.Build();
