--- conflicted
+++ resolved
@@ -140,11 +140,7 @@
                             continue;
                         }
 
-<<<<<<< HEAD
-                        // Legacy repository insert removed; using EF context directly
-=======
                         // Note: legacy repository insert removed; using EF context directly
->>>>>>> b543b38f
 
                         await using var fs = File.OpenRead(absPath);
                         var mime = await _detector.DetectMimeAsync(fs, job.MimeType, stoppingToken);
@@ -206,11 +202,7 @@
                         var outFile = Path.Combine(outDir, job.JobId + ".json");
                         await File.WriteAllTextAsync(outFile, JsonSerializer.Serialize(canonical, new JsonSerializerOptions { WriteIndented = true }), stoppingToken);
 
-<<<<<<< HEAD
-                        // Legacy repository updates removed; EF context already persisted changes
-=======
                         // Note: legacy repository updates removed; EF context already persisted changes
->>>>>>> b543b38f
 
                         await db.StreamAcknowledgeAsync(StreamName, group, e.Id);
                     }
